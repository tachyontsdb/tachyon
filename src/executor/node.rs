use std::{
    cmp::{max, min, Ordering, Reverse},
    collections::BinaryHeap,
};

use promql_parser::label::{Matcher, Matchers};
use uuid::Uuid;

use crate::{
    api::Connection,
    common::{Timestamp, Value},
    storage::file::{Cursor, ScanHint},
    utils::common::static_assert,
};

pub trait ExecutorNode {
    fn next_scalar(&mut self, conn: &mut Connection) -> Option<Value> {
        panic!("Next scalar not implemented")
    }

    fn next_vector(&mut self, conn: &mut Connection) -> Option<(Timestamp, Value)> {
        panic!("Next vector not implemented")
    }
}

pub enum TNode {
    NumberLiteral(NumberLiteralNode),
    VectorSelect(VectorSelectNode),
    BinaryOp(BinaryOpNode),
    Sum(SumNode),
    Count(CountNode),
    Average(AverageNode),
    Min(MinNode),
    Max(MaxNode),
    BottomK(BottomKNode),
    TopK(TopKNode),
}

impl ExecutorNode for TNode {
    fn next_vector(&mut self, conn: &mut Connection) -> Option<(Timestamp, Value)> {
        match self {
            TNode::VectorSelect(sel) => sel.next_vector(conn),
<<<<<<< HEAD
            TNode::BottomK(sel) => sel.next_vector(conn),
            TNode::TopK(sel) => sel.next_vector(conn),
=======
            TNode::BinaryOp(sel) => sel.next_vector(conn),
>>>>>>> d068b01b
            _ => panic!("next_vector not implemented for this node"),
        }
    }

    fn next_scalar(&mut self, conn: &mut Connection) -> Option<Value> {
        match self {
            TNode::NumberLiteral(sel) => sel.next_scalar(conn),
            TNode::Sum(sel) => sel.next_scalar(conn),
            TNode::Count(sel) => sel.next_scalar(conn),
            TNode::Average(sel) => sel.next_scalar(conn),
            TNode::Min(sel) => sel.next_scalar(conn),
            TNode::Max(sel) => sel.next_scalar(conn),
            _ => panic!("next_scalar not implemented for this node"),
        }
    }
}

pub struct NumberLiteralNode {
    val: Value,
}

impl NumberLiteralNode {
    pub fn new(val: f64) -> Self {
        Self { val: val as Value } // TODO: Allow for floats
    }
}

impl ExecutorNode for NumberLiteralNode {
    fn next_scalar(&mut self, conn: &mut Connection) -> Option<Value> {
        Some(self.val)
    }
}

pub struct VectorSelectNode {
    stream_ids: Vec<Uuid>,
    stream_idx: usize,
    cursor: Cursor,
}

impl VectorSelectNode {
    pub fn new(
        conn: &mut Connection,
        name: String,
        matchers: Matchers,
        start: Timestamp,
        end: Timestamp,
        hint: ScanHint,
    ) -> Self {
        let stream_ids: Vec<Uuid> = conn
            .indexer
            .borrow()
            .get_stream_ids(&name, &matchers)
            .into_iter()
            .collect();

        if stream_ids.is_empty() {
            panic!("No streams match selector");
        }

        let stream_id = stream_ids[0];
        let file_paths = conn
            .indexer
            .borrow()
            .get_required_files(&stream_id, &start, &end);

        VectorSelectNode {
            stream_ids,
            stream_idx: 0,
            cursor: Cursor::new(file_paths, start, end, conn.page_cache.clone(), hint).unwrap(),
        }
    }
}

impl ExecutorNode for VectorSelectNode {
    fn next_vector(&mut self, conn: &mut Connection) -> Option<(Timestamp, Value)> {
        if self.cursor.is_done() {
            self.stream_idx += 1;
            // support multiple streams here
            return None;
        }
        let res = self.cursor.fetch();
        self.cursor.next();
        Some(res)
    }
}

pub enum BinaryOp {
    Add,
    Subtract,
    Multiply,
    Divide,
    Modulo,
}

pub struct BinaryOpNode {
    op: BinaryOp,
    lhs: Box<TNode>,
    rhs: Box<TNode>,
}

impl BinaryOpNode {
    pub fn new(op: BinaryOp, lhs: Box<TNode>, rhs: Box<TNode>) -> Self {
        Self { op, lhs, rhs }
    }
}

impl ExecutorNode for BinaryOpNode {
    fn next_vector(&mut self, conn: &mut Connection) -> Option<(Timestamp, Value)> {
        let lhs_vector = self.lhs.next_vector(conn);
        let rhs_vector = self.rhs.next_vector(conn);

        if lhs_vector.is_none() || rhs_vector.is_none() {
            return None;
        }

        let (lhs_timestamp, lhs_value) = lhs_vector.unwrap();
        let (rhs_timestamp, rhs_value) = rhs_vector.unwrap();

        if lhs_timestamp != rhs_timestamp {
            // TODO: Handle timestamp matching
            todo!("Timestamps don't match!");
        }

        Some((
            lhs_timestamp,
            match self.op {
                BinaryOp::Add => lhs_value + rhs_value,
                BinaryOp::Subtract => lhs_value - rhs_value,
                BinaryOp::Multiply => lhs_value * rhs_value,
                BinaryOp::Divide => lhs_value / rhs_value,
                BinaryOp::Modulo => lhs_value % rhs_value,
            },
        ))
    }
}

pub struct SumNode {
    child: Box<TNode>,
}

impl SumNode {
    pub fn new(child: Box<TNode>) -> Self {
        Self { child }
    }
}

impl ExecutorNode for SumNode {
    fn next_scalar(&mut self, conn: &mut Connection) -> Option<Value> {
        let mut sum = 0;

        while let Some((t, v)) = self.child.next_vector(conn) {
            sum += v;
        }

        Some(sum)
    }
}

pub struct CountNode {
    child: Box<TNode>,
}

impl CountNode {
    pub fn new(child: Box<TNode>) -> Self {
        Self { child }
    }
}

impl ExecutorNode for CountNode {
    fn next_scalar(&mut self, conn: &mut Connection) -> Option<Value> {
        let mut count = 0;

        if let TNode::VectorSelect(_) = *self.child {
            while let Some((t, v)) = self.child.next_vector(conn) {
                count += v;
            }
        } else {
            while self.child.next_vector(conn).is_some() {
                count += 1;
            }
        }

        Some(count)
    }
}

pub struct AverageNode {
    sum: Box<SumNode>,
    count: Box<CountNode>,
}

impl AverageNode {
    pub fn new(sum: Box<SumNode>, count: Box<CountNode>) -> Self {
        Self { sum, count }
    }
}

impl ExecutorNode for AverageNode {
    fn next_scalar(&mut self, conn: &mut Connection) -> Option<Value> {
        let mut total = 0;
        let sum = self.sum.next_scalar(conn).unwrap();
        let count = self.count.next_scalar(conn).unwrap();

        if (count == 0) {
            None
        } else {
            Some(sum / count) // TODO: Allow for floats
        }
    }
}

pub struct MinNode {
    child: Box<TNode>,
}

impl MinNode {
    pub fn new(child: Box<TNode>) -> Self {
        Self { child }
    }
}

impl ExecutorNode for MinNode {
    fn next_scalar(&mut self, conn: &mut Connection) -> Option<Value> {
        let mut is_first_value = true;
        let mut min_val = 0;

        while let Some((t, v)) = self.child.next_vector(conn) {
            if (is_first_value) {
                min_val = v;
                is_first_value = false;
            }

            min_val = min(min_val, v);
        }

        Some(min_val)
    }
}

pub struct MaxNode {
    child: Box<TNode>,
}

impl MaxNode {
    pub fn new(child: Box<TNode>) -> Self {
        Self { child }
    }
}

impl ExecutorNode for MaxNode {
    fn next_scalar(&mut self, conn: &mut Connection) -> Option<Value> {
        let mut max_val = 0;

        while let Some((t, v)) = self.child.next_vector(conn) {
            max_val = max(max_val, v);
        }

        Some(max_val)
    }
}

#[derive(Eq)]
struct ValueOrderedVector(Timestamp, Value); // implements Ord to order by Value (rather than Timestamp)

impl PartialEq for ValueOrderedVector {
    fn eq(&self, other: &Self) -> bool {
        self.1 == other.1
    }
}

impl Ord for ValueOrderedVector {
    fn cmp(&self, other: &Self) -> Ordering {
        self.1.cmp(&other.1)
    }
}

impl PartialOrd for ValueOrderedVector {
    fn partial_cmp(&self, other: &Self) -> Option<Ordering> {
        Some(self.cmp(other))
    }
}

pub struct BottomKNode {
    ix: usize,
    bottomk: Vec<(Timestamp, Value)>,
}

impl BottomKNode {
    pub fn new(conn: &mut Connection, mut child: Box<TNode>, mut param: Box<TNode>) -> Self {
        let k = param.next_scalar(conn).unwrap();
        let mut maxheap: BinaryHeap<ValueOrderedVector> = BinaryHeap::new();

        // Find (up to) k smallest values
        // Newer values overwrite older values in case of ties
        if (k > 0) {
            while let Some((t, v)) = child.next_vector(conn) {
                if (maxheap.len() < k.try_into().unwrap()) {
                    maxheap.push(ValueOrderedVector(t, v));
                } else if (v <= maxheap.peek().unwrap().1) {
                    maxheap.pop();
                    maxheap.push(ValueOrderedVector(t, v));
                }
            }
        }

        // Re-sort values by timestamp
        let mut bottomk: Vec<(Timestamp, Value)> =
            maxheap.into_iter().map(|x| (x.0, x.1)).collect();
        bottomk.sort();

        Self { ix: 0, bottomk }
    }
}

impl ExecutorNode for BottomKNode {
    fn next_vector(&mut self, conn: &mut Connection) -> Option<(Timestamp, Value)> {
        if (self.ix >= self.bottomk.len()) {
            None
        } else {
            let next = self.bottomk[self.ix];
            self.ix += 1;
            Some(next)
        }
    }
}

pub struct TopKNode {
    ix: usize,
    topk: Vec<(Timestamp, Value)>,
}

impl TopKNode {
    pub fn new(conn: &mut Connection, mut child: Box<TNode>, mut param: Box<TNode>) -> Self {
        let k = param.next_scalar(conn).unwrap();
        let mut minheap: BinaryHeap<Reverse<ValueOrderedVector>> = BinaryHeap::new();

        // Find (up to) k largest values
        // Newer values overwrite older values in case of ties
        if (k > 0) {
            while let Some((t, v)) = child.next_vector(conn) {
                if (minheap.len() < k.try_into().unwrap()) {
                    minheap.push(Reverse(ValueOrderedVector(t, v)));
                } else if (v >= minheap.peek().unwrap().0 .1) {
                    minheap.pop();
                    minheap.push(Reverse(ValueOrderedVector(t, v)));
                }
            }
        }

        // Re-sort values by timestamp
        let mut topk: Vec<(Timestamp, Value)> =
            minheap.into_iter().map(|x| (x.0 .0, x.0 .1)).collect();
        topk.sort();

        Self { ix: 0, topk }
    }
}

impl ExecutorNode for TopKNode {
    fn next_vector(&mut self, conn: &mut Connection) -> Option<(Timestamp, Value)> {
        if (self.ix >= self.topk.len()) {
            None
        } else {
            let next = self.topk[self.ix];
            self.ix += 1;
            Some(next)
        }
    }
}

mod test {
    use promql_parser::parser;

    #[test]
    fn example_query() {
        let stmt = r#"sum(http_requests_total)"#;
        let ast = parser::parse(stmt);
        println!("{:#?}", ast);
    }
}<|MERGE_RESOLUTION|>--- conflicted
+++ resolved
@@ -40,12 +40,9 @@
     fn next_vector(&mut self, conn: &mut Connection) -> Option<(Timestamp, Value)> {
         match self {
             TNode::VectorSelect(sel) => sel.next_vector(conn),
-<<<<<<< HEAD
+            TNode::BinaryOp(sel) => sel.next_vector(conn),
             TNode::BottomK(sel) => sel.next_vector(conn),
             TNode::TopK(sel) => sel.next_vector(conn),
-=======
-            TNode::BinaryOp(sel) => sel.next_vector(conn),
->>>>>>> d068b01b
             _ => panic!("next_vector not implemented for this node"),
         }
     }
